--- conflicted
+++ resolved
@@ -175,18 +175,6 @@
             subjectId: userId
         )
         
-<<<<<<< HEAD
-        // Link VM to user's current organization
-        if let currentOrgId = user.currentOrganizationId {
-            try await req.spicedb.writeRelationship(
-                entity: "virtual_machine",
-                entityId: vmId,
-                relation: "organization",
-                subject: "organization",
-                subjectId: currentOrgId.uuidString
-            )
-        }
-=======
         // Link VM to project
         try await req.spicedb.writeRelationship(
             entity: "vm",
@@ -196,15 +184,14 @@
             subjectId: projectId.uuidString
         )
         
-        // Link VM to environment
-        try await req.spicedb.writeRelationship(
-            entity: "vm",
-            entityId: vmId,
-            relation: "environment",
-            subject: "environment",
-            subjectId: "\(environment)#\(projectId.uuidString)"
+        if let currentOrgId = user.currentOrganizationId {
+            try await req.spicedb.writeRelationship(
+                entity: "virtual_machine",
+                entityId: vmId,
+                relation: "organization",
+                subject: "organization",
+                subjectId: currentOrgId.uuidString
         )
->>>>>>> ccaaca21
         
         // Create VM via agent
         do {
