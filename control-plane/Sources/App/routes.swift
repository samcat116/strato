--- conflicted
+++ resolved
@@ -109,13 +109,10 @@
     // Groups controller
     try app.register(collection: GroupController())
 
-<<<<<<< HEAD
     // OIDC controller
     try app.register(collection: OIDCController())
-=======
     // Agent management controller
     try app.register(collection: AgentController())
->>>>>>> ff77bf2f
 
     // OpenAPI Vapor transport (spec-first). Once the generator produces APIProtocol
     // from Sources/App/openapi.yaml, register handlers here.
