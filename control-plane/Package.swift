--- conflicted
+++ resolved
@@ -25,14 +25,9 @@
     .package(url: "https://github.com/apple/swift-nio.git", from: "2.71.0"),
         // 🔐 WebAuthn/Passkey authentication
         .package(url: "https://github.com/swift-server/webauthn-swift.git", branch: "main"),
-<<<<<<< HEAD
-        // 🔐 OIDC authentication via Pactum (commented out due to Swift 6 issues)
-        // .package(url: "https://github.com/ReadVault/Pactum.git", branch: "main"),
-=======
         // 🔐 JWT token handling and HTTP client functionality
         .package(url: "https://github.com/vapor/jwt.git", from: "4.0.0"),
         .package(url: "https://github.com/swift-server/async-http-client.git", from: "1.9.0"),
->>>>>>> ff77bf2f
         // OpenAPI generator and Vapor bindings (spec-first)
         .package(url: "https://github.com/apple/swift-openapi-generator.git", from: "1.2.0"),
     .package(url: "https://github.com/apple/swift-openapi-runtime.git", from: "1.0.0"),
@@ -53,12 +48,8 @@
                 .product(name: "NIOPosix", package: "swift-nio"),
                 .product(name: "NIOWebSocket", package: "swift-nio"),
                 .product(name: "WebAuthn", package: "webauthn-swift"),
-<<<<<<< HEAD
-                // .product(name: "Pactum", package: "Pactum"),
-=======
                 .product(name: "JWT", package: "jwt"),
                 .product(name: "AsyncHTTPClient", package: "async-http-client"),
->>>>>>> ff77bf2f
                 .product(name: "OpenAPIVapor", package: "swift-openapi-vapor"),
                 .product(name: "OpenAPIRuntime", package: "swift-openapi-runtime")
             ],
